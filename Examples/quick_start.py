--- conflicted
+++ resolved
@@ -51,11 +51,9 @@
 
 # Uncomment the line below to see the results
 # viz.show(field="displacement", component = (1,1), frame=-1)
-<<<<<<< HEAD
+
 # The save_path flag can be used to save results instead of showing them
 # viz.show(field="displacement", component = (1,1), frame=-1, save_path="./output/img.png")
-=======
 
 # Uncomment the line below to export the results to CSV files
-#dic.IO.readWriteUtils.exportCSV(fields,'test',-1)
->>>>>>> 8caabd37
+#dic.IO.readWriteUtils.exportCSV(fields,'test',-1)